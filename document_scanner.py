from fpdf import FPDF
from PIL import Image
import cv2 as cv
import numpy as np

"""  
Image-Based Document Scanner Using OpenCV-Python  
<<<<<<< HEAD
Sean Kennedy, Michael Montelone
GitHub: @skennedy735, @MonteCodes
=======
Sean Kennedy
https://github.com/kennedysean/DocumentScanner
>>>>>>> 94f48e80
"""


def resize(image, size):
    """Resizes the image to the desired size"""

    # ratio of the images height and width
    ratio = image.shape[0] / image.shape[1]
    resized_image = cv.resize(image, (int(size * ratio), size))

    return resized_image


def get_contour(image):
    """Finds the edges of the document, returns the coordinates of the
    document contour, and returns the original image with the contour lines
    drawn over the image"""

    # make a copy of the original image to be used later in the function
    original_image = image.copy()
    # apply grayscale, blur the image, and find the edges
    image = cv.cvtColor(image, cv.COLOR_BGR2GRAY)
    image = cv.GaussianBlur(image, (5, 5), 0)
    image = cv.Canny(image, 75, 200)
    # find all contours in image
    contours_image, contours, hierarchy = cv.findContours(image, cv.RETR_LIST, cv.CHAIN_APPROX_SIMPLE)
    # sort contours from largest to smallest
    contours = sorted(contours, key=cv.contourArea, reverse=True)
    # loop through contours to find document contour
    for contour in contours:
        # approximate the contour
        edge = cv.arcLength(contour, True)
        edge_points = cv.approxPolyDP(contour, 0.025 * edge, True)

        # if the contour has four points, the document is assumed to be found
        if len(edge_points) == 4:
            print('\nRectangular contour detected.')
            # draw the document contour over the original image
            cv.drawContours(original_image, [edge_points], -1, (255, 0, 0), 3)
            # return the coordinates of the document contour and the original image
            # with the contour lines drawn over top of the image
            return edge_points, original_image

    return 0, 0


def rect_transform(image, pts):
    """Transforms the image to obtain a top-down view of the document"""

    # assign rectangular coordinates to their specific corners
    s = pts.sum(axis=1)
    diff = np.diff(pts, axis=1)
    top_left, top_right = pts[np.argmin(s)], pts[np.argmin(diff)]
    bottom_left, bottom_right = pts[np.argmax(diff)], pts[np.argmax(s)]

    # place corner coordinates in a sorted array
    rect = np.array([top_left, top_right, bottom_right, bottom_left], dtype='float32')
    # compute the width of the new image
    bottom_width, top_width = dist(bottom_left, bottom_right), dist(top_left, top_right)
    width = max(bottom_width, top_width) - 1
    # compute the height of the new image
    left_height, right_height = dist(bottom_left, top_left), dist(bottom_right, top_right)
    height = max(right_height, left_height) - 1
    dimensions = (width + 1, height + 1)
    # construct destination points for transformed image
    target = np.array([[0, 0], [width, 0], [width, height], [0, height]], dtype='float32')
    # apply the transformation and return the image
    map1 = cv.getPerspectiveTransform(rect, target)
    transformed_image = cv.warpPerspective(image, map1, dimensions)
    return transformed_image


def dist(p1, p2):
    """Finds the closest integer distance between two points"""

    return int(np.sqrt((p2[0] - p1[0]) ** 2 + (p2[1] - p2[0]) ** 2))


def kernel_sharpen(image):
    """Creates and applies sharpening kernel filter to image"""

    # create sharpening kernel
    kernel = np.ones((9, 9), np.float32) / -90.0
    kernel[4, 4] = 2.0
    # apply kernel filter to the image parameter
    filtered_image = cv.filter2D(image, -1, kernel)

    # return sharpened image
    return filtered_image


def adaptive_threshold(adjusted_image):
    """Applies adaptive threshold to image (not used in main function)"""

    # convert image to grayscale
    grayscale = cv.cvtColor(adjusted_image, cv.COLOR_BGR2GRAY)
    # apply adaptive threshold
    adap = cv.adaptiveThreshold(grayscale, 255, cv.ADAPTIVE_THRESH_GAUSSIAN_C, cv.THRESH_BINARY, 11, 5)

    # return the adaptive threshold
    return adap


def jpg_to_pdf(image_name):
    """Converts a JPG file into a PDF file saved in the current directory
    NOTE: image_name string should not include .jpg file extension"""

    # create and format PDF to fit image
    image = Image.open(image_name + '.jpg')
    width, height = image.size
    pdf = FPDF(unit='pt', format=[width, height])
    # add image to pdf and save
    pdf.add_page()
    pdf.image(image_name + '.jpg', 0, 0)
    pdf.output(image_name + '.pdf', 'F')


def main():
    # find the image of the document to be scanned
    image_file = input('Enter file path of image (JPG) to be scanned: ')
    image = cv.imread(image_file)

    # resize original image to appropriate size for finding document contour
    image = resize(image, 1000)

    # find and draw contour for the document.
    doc_contour, contour_image = get_contour(image)

    # check that a rectangular contour was found
    try:
        if doc_contour == 0:
            print('\nRectangular contour could not be detected. Program terminated.')
    except ValueError:
<<<<<<< HEAD
        scanned_document = input('Enter name of new scanned document (Do not include file extensions): ')

=======
        scanned_document = input("Enter name of new scanned document (Do not \
                                include any file extensions in the name): ")
        
>>>>>>> 94f48e80
        # show original image with contour drawn on edges of document
        cv.imshow('Document Edges', contour_image)

        # apply perspective transformation and show the resulting image
        transformed = rect_transform(image, doc_contour.reshape(4, 2))

        # resize the image of the document
        resized_image = resize(transformed, 842)

        # apply grayscale and kernel sharpening to image and show the result
        final_image = kernel_sharpen(cv.cvtColor(resized_image, cv.COLOR_BGR2GRAY))
        cv.imshow('Final Document Image', final_image)

        # save the JPG image in the current directory
        cv.imwrite(scanned_document + '.jpg', final_image)

        # convert the final image into a PDF
        jpg_to_pdf(scanned_document)

        # display images until a key is pressed.
        cv.waitKey(0)
        cv.destroyAllWindows()


if __name__ == '__main__':
    main()<|MERGE_RESOLUTION|>--- conflicted
+++ resolved
@@ -3,17 +3,7 @@
 import cv2 as cv
 import numpy as np
 
-"""  
-Image-Based Document Scanner Using OpenCV-Python  
-<<<<<<< HEAD
-Sean Kennedy, Michael Montelone
-GitHub: @skennedy735, @MonteCodes
-=======
-Sean Kennedy
-https://github.com/kennedysean/DocumentScanner
->>>>>>> 94f48e80
-"""
-
+""" Image-Based Document Scanner Using OpenCV-Python """
 
 def resize(image, size):
     """Resizes the image to the desired size"""
@@ -145,14 +135,8 @@
         if doc_contour == 0:
             print('\nRectangular contour could not be detected. Program terminated.')
     except ValueError:
-<<<<<<< HEAD
-        scanned_document = input('Enter name of new scanned document (Do not include file extensions): ')
+        scanned_document = input('Enter name of new scanned document (Do not include the file extension): ')
 
-=======
-        scanned_document = input("Enter name of new scanned document (Do not \
-                                include any file extensions in the name): ")
-        
->>>>>>> 94f48e80
         # show original image with contour drawn on edges of document
         cv.imshow('Document Edges', contour_image)
 
